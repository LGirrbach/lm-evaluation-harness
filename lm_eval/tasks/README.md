# v1.0 Tasks
This list keeps track of which tasks' implementations have been ported to YAML / v2.0 of the Eval Harness.

Boxes should be checked iff tasks are implemented in the refactor and tested for regression. Tasks should be struck through if checked *against original introducing paper* implementation or popularizing implementation. (WIP) Denotes that there exists a PR or person working on this task already.

- [ ] Glue (Lintang)
- [x] SuperGlue
- [ ] CoQA
- [ ] DROP
- [x] ~~Lambada~~
- [x] Lambada (Cloze variants)
- [x] ~~Lambada (Multilingual)~~
- [x] Wikitext
- [x] PiQA
- [x] PROST
- [ ] MCTACO
- [x] Pubmed QA
- [x] SciQ
- [ ] QASPER
- [x] QA4MRE
- [ ] TriviaQA (Lintang)
- [x] AI2 ARC
- [x] LogiQA
- [x] HellaSwag
- [x] SWAG
- [x] OpenBookQA
- [ ] SQuADv2
- [x] RACE
- [x] HeadQA
- [x] MathQA
- [x] WebQs
- [ ] WSC273
- [x] Winogrande
- [x] ANLI
- [x] Hendrycks Ethics (missing some tasks/metrics, see PR 660: <https://github.com/EleutherAI/lm-evaluation-harness/pull/660> for more info)
- [x] TruthfulQA (mc1)
- [ ] TruthfulQA (mc2)
- [ ] TruthfulQA (gen)
- [ ] MuTual
- [ ] Hendrycks Math
- [ ] Asdiv
- [ ] GSM8k
- [x] Arithmetic
- [ ] MMMLU (Hailey)
- [ ] Translation (WMT) suite (Hailey)
- [x] Unscramble
- [x] ~~Pile (perplexity)~~
- [ ] BLiMP (Lintang)
- [x] ToxiGen
- [ ] StoryCloze
- [ ] NaturalQs
<<<<<<< HEAD
- [ ] CrowS-Pairs (Hailey?)
- [ ] XCopa (Lintang)
- [ ] BIG-Bench (Hailey)
- [ ] XStoryCloze (Lintang)
=======
- [x] CrowS-Pairs
- [ ] XCopa
- [ ] BIG-Bench
- [ ] XStoryCloze
>>>>>>> 2f53b190
- [x] XWinograd
- [ ] PAWS-X (Lintang)
- [ ] XNLI (Lintang)
- [ ] MGSM
- [ ] SCROLLS
- [ ] Babi (Hailey)

# Novel Tasks
Tasks added in the revamped harness that were not previously available. Again, a strikethrough denotes checking performed *against the original task's implementation or published results introducing the task*.

# Task Wishlist

- [ ] TheoremQA
- [ ] Theorem Proving evaluations
- [ ] Chain of Thought
- [ ] Self-consistency ; Least-to-Most prompting, etc.
- [ ] Summarization Tasks
- [ ] Anthropic Model-Written Evals<|MERGE_RESOLUTION|>--- conflicted
+++ resolved
@@ -49,23 +49,16 @@
 - [x] ToxiGen
 - [ ] StoryCloze
 - [ ] NaturalQs
-<<<<<<< HEAD
-- [ ] CrowS-Pairs (Hailey?)
+- [x] CrowS-Pairs
 - [ ] XCopa (Lintang)
 - [ ] BIG-Bench (Hailey)
 - [ ] XStoryCloze (Lintang)
-=======
-- [x] CrowS-Pairs
-- [ ] XCopa
-- [ ] BIG-Bench
-- [ ] XStoryCloze
->>>>>>> 2f53b190
 - [x] XWinograd
 - [ ] PAWS-X (Lintang)
 - [ ] XNLI (Lintang)
 - [ ] MGSM
 - [ ] SCROLLS
-- [ ] Babi (Hailey)
+- [x] Babi
 
 # Novel Tasks
 Tasks added in the revamped harness that were not previously available. Again, a strikethrough denotes checking performed *against the original task's implementation or published results introducing the task*.
